use std::collections::BTreeMap;
use std::string::String;
use std::vec::Vec;
use std::boxed::Box;
use std::fs::{self, DirEntry, File};
use std::io::{Read, Write};
use std::env;
use std::time::Duration;
use std::process;

use self::to_num::ToNum;

pub mod to_num;

macro_rules! readln {
    () => ({
        let mut buffer = String::new();
        match std::io::stdin().read_to_string(&mut buffer) {
            Some(_) => Some(buffer),
            None => None
        }
    });
}

/// Structure which represents a Terminal's command.
/// This command structure contains a name, and the code which run the functionnality associated to this one, with zero, one or several argument(s).
/// # Example
/// ```
/// let my_command = Command {
///     name: "my_command",
///     help: "Describe what my_command does followed by a newline showing usage",
///     main: box|args: &Vec<String>| {
///         println!("Say 'hello' to my command! :-D");
///     }
/// }
/// ```
pub struct Command {
    pub name: &'static str,
    pub help: &'static str,
<<<<<<< HEAD
    pub main: Box<Fn(&Vec<String>, &mut Vec<Variable>, &mut Vec<Mode>)>,
=======
    pub main: Box<Fn(&Vec<String>, &mut Vec<Variable>)>,
>>>>>>> a6073224
}

impl Command {
    /// Return the vector of the commands
    // TODO: Use a more efficient collection instead
    pub fn vec() -> Vec<Self> {
<<<<<<< HEAD
        let mut commands: Vec<Self> = Vec::new();
=======
        let mut commands: Vec<Self> = vec![];
>>>>>>> a6073224

        commands.push(Command {
            name: "cat",
            help: "To display a file in the output\n    cat <your_file>",
<<<<<<< HEAD
            main: Box::new(|args: &Vec<String>, _: &mut Vec<Variable>, _: &mut Vec<Mode>| {
=======
            main: Box::new(|args: &Vec<String>, _: &mut Vec<Variable>| {
>>>>>>> a6073224
                let path = args.get(1).map_or(String::new(), |arg| arg.clone());

                if let Some(mut file) = File::open(&path) {
                    let mut string = String::new();
                    match file.read_to_string(&mut string) {
                        Some(_) => println!("{}", string),
                        None => println!("Failed to read: {}", path),
                    }
                } else {
                    println!("Failed to open file: {}", path);
                }
            }),
        });

        commands.push(Command {
            name: "cd",
            help: "To change the current directory\n    cd <your_destination>",
<<<<<<< HEAD
            main: Box::new(|args: &Vec<String>, _: &mut Vec<Variable>, _: &mut Vec<Mode>| {
=======
            main: Box::new(|args: &Vec<String>, _: &mut Vec<Variable>| {
>>>>>>> a6073224
                match args.get(1) {
                    Some(path) => {
                        if env::set_current_dir(&path).is_err() {
                            println!("Bad path: {}", path);
                        }
                    }
                    None => println!("No path given"),
                }
            }),
        });

        commands.push(Command {
            name: "echo",
            help: "To display some text in the output\n    echo Hello world!",
<<<<<<< HEAD
            main: Box::new(|args: &Vec<String>, _: &mut Vec<Variable>, _: &mut Vec<Mode>| {
=======
            main: Box::new(|args: &Vec<String>, _: &mut Vec<Variable>| {
>>>>>>> a6073224
                let echo = args.iter()
                               .skip(1)
                               .fold(String::new(), |string, arg| string + " " + arg);
                println!("{}", echo.trim());
            }),
        });

        commands.push(Command {
            name: "else",
            help: "",
<<<<<<< HEAD
            main: Box::new(|_: &Vec<String>, _: &mut Vec<Variable>, _: &mut Vec<Mode>| {}),
=======
            main: Box::new(|_: &Vec<String>, _: &mut Vec<Variable>| {}),
>>>>>>> a6073224
        });

        commands.push(Command {
            name: "exec",
            help: "To execute a binary in the output\n    exec <my_binary>",
<<<<<<< HEAD
            main: Box::new(|args: &Vec<String>, _: &mut Vec<Variable>, _: &mut Vec<Mode>| {
=======
            main: Box::new(|args: &Vec<String>, _: &mut Vec<Variable>| {
>>>>>>> a6073224
                if let Some(path) = args.get(1) {
                    let mut command = process::Command::new(path);
                    for i in 2 .. args.len() {
                        if let Some(arg) = args.get(i){
                            command.arg(arg);
                        }
                    }

                    if let Some(mut child) = command.spawn() {
                        if let Some(status) = child.wait() {
                            if let Some(code) = status.code() {
                                //set_var(variables, "?", &format!("{}", code));
                            } else {
                                println!("{}: No child exit code", path);
                            }
                        } else {
                            println!("{}: Failed to wait", path);
                        }
                    } else {
                        println!("{}: Failed to execute", path);
                    }
                }
            }),
        });

        commands.push(Command {
            name: "exit",
            help: "To exit the curent session",
<<<<<<< HEAD
            main: Box::new(|_: &Vec<String>, _: &mut Vec<Variable>, _: &mut Vec<Mode>| {}),
=======
            main: Box::new(|_: &Vec<String>, _: &mut Vec<Variable>| {}),
>>>>>>> a6073224
        });

        commands.push(Command {
            name: "fi",
            help: "",
<<<<<<< HEAD
            main: Box::new(|_: &Vec<String>, _: &mut Vec<Variable>, _: &mut Vec<Mode>| {}),
=======
            main: Box::new(|_: &Vec<String>, _: &mut Vec<Variable>| {}),
>>>>>>> a6073224
        });

        commands.push(Command {
            name: "free",
            help: "Show memory information\n    free",
<<<<<<< HEAD
            main: Box::new(|_: &Vec<String>, _: &mut Vec<Variable>, _: &mut Vec<Mode>| {
=======
            main: Box::new(|_: &Vec<String>, _: &mut Vec<Variable>| {
>>>>>>> a6073224
                if let Some(mut file) = File::open("memory:") {
                    let mut string = String::new();
                    match file.read_to_string(&mut string) {
                        Some(_) => println!("{}", string),
                        None => println!("Failed to read: memory:"),
                    }
                } else {
                    println!("Failed to open file: memory:");
                }
            }),
        });

        commands.push(Command {
            name: "if",
            help: "",
<<<<<<< HEAD
            main: Box::new(|_: &Vec<String>, _: &mut Vec<Variable>, _: &mut Vec<Mode>| {}),
=======
            main: Box::new(|_: &Vec<String>, _: &mut Vec<Variable>| {}),
>>>>>>> a6073224
        });

        commands.push(Command {
            name: "ls",
            help: "To list the content of the current directory\n    ls",
<<<<<<< HEAD
            main: Box::new(|args: &Vec<String>, _: &mut Vec<Variable>, _: &mut Vec<Mode>| {
=======
            main: Box::new(|args: &Vec<String>, _: &mut Vec<Variable>| {
>>>>>>> a6073224
                let path = args.get(1).map_or(String::new(), |arg| arg.clone());

                if let Some(dir) = fs::read_dir(&path) {
                    for entry in dir {
                        println!("{}", entry.path());
                    }
                } else {
                    println!("Failed to open directory: {}", path);
                }
            }),
        });

        commands.push(Command {
            name: "mkdir",
            help: "To create a directory in the current directory\n    mkdir <my_new_directory>",
<<<<<<< HEAD
            main: Box::new(|args: &Vec<String>, _: &mut Vec<Variable>, _: &mut Vec<Mode>| {
=======
            main: Box::new(|args: &Vec<String>, _: &mut Vec<Variable>| {
>>>>>>> a6073224
                match args.get(1) {
                    Some(dir_name) => if DirEntry::create(dir_name).is_none() {
                        println!("Failed to create {}", dir_name);
                    },
                    None => println!("No name provided"),
                }
            }),
        });

        commands.push(Command {
            name: "ps",
            help: "Show process list\n    ps",
<<<<<<< HEAD
            main: Box::new(|_: &Vec<String>, _: &mut Vec<Variable>, _: &mut Vec<Mode>| {
=======
            main: Box::new(|_: &Vec<String>, _: &mut Vec<Variable>| {
>>>>>>> a6073224
                if let Some(mut file) = File::open("context:") {
                    let mut string = String::new();
                    match file.read_to_string(&mut string) {
                        Some(_) => println!("{}", string),
                        None => println!("Failed to read: context:"),
                    }
                } else {
                    println!("Failed to open file: context:");
                }
            }),
        });

        commands.push(Command {
            name: "pwd",
            help: "To output the path of the current directory\n    pwd",
<<<<<<< HEAD
            main: Box::new(|_: &Vec<String>, _: &mut Vec<Variable>, _: &mut Vec<Mode>| {
=======
            main: Box::new(|_: &Vec<String>, _: &mut Vec<Variable>| {
>>>>>>> a6073224
                if let Some(file) = File::open("") {
                    if let Some(path) = file.path() {
                        println!("{}", path);
                    } else {
                        println!("Could not get the path");
                    }
                } else {
                    println!("Could not open the working directory");
                }
            }),
        });

        commands.push(Command {
            name: "read",
            help: "To read some variables\n    read <my_variable>",
<<<<<<< HEAD
            main: Box::new(|args: &Vec<String>, variables: &mut Vec<Variable>, _: &mut Vec<Mode>| {
=======
            main: Box::new(|args: &Vec<String>, variables: &mut Vec<Variable>| {
>>>>>>> a6073224
                for i in 1..args.len() {
                    if let Some(arg_original) = args.get(i) {
                        let arg = arg_original.trim();
                        print!("{}=", arg);
                        if let Some(value_original) = readln!() {
                            let value = value_original.trim();
                            set_var(variables, arg, value);
                        }
                    }
                }
            }),
        });

        commands.push(Command {
            name: "rm",
            help: "To remove a file, in the current directory\n    rm <my_file>",
<<<<<<< HEAD
            main: Box::new(|args: &Vec<String>, _: &mut Vec<Variable>, _: &mut Vec<Mode>| {
=======
            main: Box::new(|args: &Vec<String>, _: &mut Vec<Variable>| {
>>>>>>> a6073224
                match args.get(1) {
                    Some(file_name) => if fs::remove_file(file_name).is_err() {
                        println!("Failed to remove: {}", file_name);
                    },
                    None => println!("No name provided"),
                }
            }),
        });

        commands.push(Command {
            name: "sleep",
            help: "Make a sleep in the current session\n    sleep <number_of_seconds>",
<<<<<<< HEAD
            main: Box::new(|args: &Vec<String>, _: &mut Vec<Variable>, _: &mut Vec<Mode>| {
=======
            main: Box::new(|args: &Vec<String>, _: &mut Vec<Variable>| {
>>>>>>> a6073224
                let secs = args.get(1).map_or(0, |arg| arg.to_num() as i64);
                let nanos = args.get(2).map_or(0, |arg| arg.to_num() as i32);
                println!("Sleep: {} {}", secs, nanos);

                let remaining = Duration::new(secs, nanos).sleep();
                println!("Remaining: {} {}", remaining.secs, remaining.nanos);
            }),
        });

        commands.push(Command {
            name: "send",
            help: "To send data, via an URL\n    send <url> <data>",
<<<<<<< HEAD
            main: Box::new(|args: &Vec<String>, _: &mut Vec<Variable>, _: &mut Vec<Mode>| {
=======
            main: Box::new(|args: &Vec<String>, _: &mut Vec<Variable>| {
>>>>>>> a6073224
                if args.len() < 3 {
                    println!("Error: incorrect arguments");
                    println!("Usage: send <url> <data>");
                    return;
                }

                let path = args.get(1).map_or(String::new(), |arg| arg.clone());

                if let Some(mut file) = File::open(&path) {
                    println!("URL: {:?}", file.path());

                    let string: String = args.iter()
                                             .skip(2)
                                             .fold(String::new(), |s, arg| s + " " + arg) +
                                         "\r\n\r\n";

                    match file.write(string.trim_left().as_bytes()) {
                        Some(size) => println!("Wrote {} bytes", size),
                        None => println!("Failed to write"),
                    }

                    let mut string = String::new();
                    match file.read_to_string(&mut string) {
                        Some(_) => println!("{}", string),
                        None => println!("Failed to read"),
                    }
                }
            }),
        });

        // Simple command to create a file, in the current directory
        // The file has got the name given as the first argument of the command
        // If the command have no arguments, the command don't create the file
        commands.push(Command {
            name: "touch",
            help: "To create a file, in the current directory\n    touch <my_file>",
<<<<<<< HEAD
            main: Box::new(|args: &Vec<String>, _: &mut Vec<Variable>, _: &mut Vec<Mode>| {
=======
            main: Box::new(|args: &Vec<String>, _: &mut Vec<Variable>| {
>>>>>>> a6073224
                match args.get(1) {
                    Some(file_name) => if File::create(file_name).is_none() {
                        println!("Failed to create: {}", file_name);
                    },
                    None => println!("No name provided"),
                }
            }),
        });

        commands.push(Command {
            name: "url_hex",
            help: "",
<<<<<<< HEAD
            main: Box::new(|args: &Vec<String>, _: &mut Vec<Variable>, _: &mut Vec<Mode>| {
=======
            main: Box::new(|args: &Vec<String>, _: &mut Vec<Variable>| {
>>>>>>> a6073224
                let path = args.get(1).map_or(String::new(), |arg| arg.clone());

                if let Some(mut file) = File::open(&path) {
                    let mut vec: Vec<u8> = vec![];
                    match file.read_to_end(&mut vec) {
                        Some(_) => {
                            let mut line = "HEX:".to_string();
                            for byte in vec.iter() {
                                line = line + " " + &format!("{:X}", *byte);
                            }
                            println!("{}", line);
                        }
                        None => println!("Failed to read"),
                    }
                }
            }),
        });

        commands.push(Command {
            name: "wget",
            help: "To make some requests at a given host, using TCP protocol\n    wget <host> \
                   <request>",
<<<<<<< HEAD
            main: Box::new(|args: &Vec<String>, _: &mut Vec<Variable>, _: &mut Vec<Mode>| {
=======
            main: Box::new(|args: &Vec<String>, _: &mut Vec<Variable>| {
>>>>>>> a6073224
                if let Some(host) = args.get(1) {
                    if let Some(req) = args.get(2) {
                        if let Some(mut con) = File::open(&("tcp://".to_string() + host)) {
                            con.write(("GET ".to_string() + req + " HTTP/1.1").as_bytes());

                            let mut res = vec![];
                            con.read_to_end(&mut res);

                            if let Some(mut file) = File::open(&req) {
                                file.write(&res);
                            }
                        }
                    } else {
                        println!("No request given");
                    }
                } else {
                    println!("No url given");
                }
            }),
        });

        // TODO: Someone should implement FromIterator for HashMap before
        //       changing the type back to HashMap
        let command_helper: BTreeMap<String, String> = commands
            .iter()
            .map(|c| (c.name.to_string(), c.help.to_string()))
            .collect();

        commands.push(Command {
            name: "man",
            help: "Display a little helper for a given command\n    man ls",
<<<<<<< HEAD
            main: Box::new(move |args: &Vec<String>, _: &mut Vec<Variable>, _: &mut Vec<Mode>| {
=======
            main: Box::new(move |args: &Vec<String>, _: &mut Vec<Variable>| {
>>>>>>> a6073224
                if let Some(command) = args.get(1) {
                    if command_helper.contains_key(command) {
                        match command_helper.get(command) {
                            Some(help) => println!("{}", help),
                            None => println!("Command helper not found [run 'help']..."),
                        }
                    } else {
                        println!("Command helper not found [run 'help']...");
                    }
                } else {
                    println!("Please to specify a command!");
                }
            }),
        });

        let command_list = commands.iter().fold(String::new(), |l, c| l + " " + c.name);

        commands.push(Command {
            name: "help",
            help: "Print available commands",
<<<<<<< HEAD
            main: Box::new(move |_: &Vec<String>, _: &mut Vec<Variable>, _: &mut Vec<Mode>| {
=======
            main: Box::new(move |_: &Vec<String>, _: &mut Vec<Variable>| {
>>>>>>> a6073224
                println!("Commands:{}", command_list);
            }),
        });

        commands
    }
}

/// A (env) variable
pub struct Variable {
    pub name: String,
    pub value: String,
}

pub struct Mode {
    value: bool,
}

fn on_command(command_string: &str,
<<<<<<< HEAD
                  commands: &Vec<Command>,
                  variables: &mut Vec<Variable>,
                  modes: &mut Vec<Mode>) {
=======
              commands: &Vec<Command>,
              variables: &mut Vec<Variable>,
              modes: &mut Vec<Mode>) {
>>>>>>> a6073224
    // Comment
    if command_string.starts_with('#') {
        return;
    }

    // Show variables
    if command_string == "$" {
        for variable in variables.iter() {
            println!("{}={}", variable.name, variable.value);
        }
        return;
    }

    // Explode into arguments, replace variables
    let mut args: Vec<String> = vec![];
    for arg in command_string.split(' ') {
        if !arg.is_empty() {
            if arg.starts_with('$') {
                let name = arg[1..arg.len()].to_string();
                for variable in variables.iter() {
                    if variable.name == name {
                        args.push(variable.value.clone());
                        break;
                    }
                }
            } else {
                args.push(arg.to_string());
            }
        }
    }

    // Execute commands
    if let Some(cmd) = args.get(0) {
        if cmd == "if" {
            let mut value = false;

            if let Some(left) = args.get(1) {
                if let Some(cmp) = args.get(2) {
                    if let Some(right) = args.get(3) {
                        if cmp == "==" {
                            value = *left == *right;
                        } else if cmp == "!=" {
                            value = *left != *right;
                        } else if cmp == ">" {
                            value = left.to_num_signed() > right.to_num_signed();
                        } else if cmp == ">=" {
                            value = left.to_num_signed() >= right.to_num_signed();
                        } else if cmp == "<" {
                            value = left.to_num_signed() < right.to_num_signed();
                        } else if cmp == "<=" {
                            value = left.to_num_signed() <= right.to_num_signed();
                        } else {
                            println!("Unknown comparison: {}", cmp);
                        }
                    } else {
                        println!("No right hand side");
                    }
                } else {
                    println!("No comparison operator");
                }
            } else {
                println!("No left hand side");
            }

            modes.insert(0, Mode { value: value });
            return;
        }

        if cmd == "else" {
            let mut syntax_error = false;
            match modes.get_mut(0) {
                Some(mode) => mode.value = !mode.value,
                None => syntax_error = true,
            }
            if syntax_error {
                println!("Syntax error: else found with no previous if");
            }
            return;
        }

        if cmd == "fi" {
            let mut syntax_error = false;
            if !modes.is_empty() {
                modes.remove(0);
            } else {
                syntax_error = true;
            }
            if syntax_error {
                println!("Syntax error: fi found with no previous if");
            }
            return;
        }

        for mode in modes.iter() {
            if !mode.value {
                return;
            }
        }

        // Set variables
        if let Some(i) = cmd.find('=') {
            let name = cmd[0..i].trim();
            let mut value = cmd[i + 1..cmd.len()].trim().to_string();

            for i in 1..args.len() {
                if let Some(arg) = args.get(i) {
                    value = value + " " + &arg;
                }
            }

            set_var(variables, name, &value);
            return;
        }

        // Commands
        for command in commands.iter() {
            if &command.name == cmd {
<<<<<<< HEAD
                (*command.main)(&args, variables, modes);
=======
                (*command.main)(&args, variables);
>>>>>>> a6073224
                return;
            }
        }

        println!("Unknown command: '{}'", cmd);
    }
}


pub fn set_var(variables: &mut Vec<Variable>, name: &str, value: &str) {
    if name.is_empty() {
        return;
    }

    if value.is_empty() {
        let mut remove = -1;
        for i in 0..variables.len() {
            match variables.get(i) {
                Some(variable) => if variable.name == name {
                    remove = i as isize;
                    break;
                },
                None => break,
            }
        }

        if remove >= 0 {
            variables.remove(remove as usize);
        }
    } else {
        for variable in variables.iter_mut() {
            if variable.name == name {
                variable.value = value.to_string();
                return;
            }
        }

        variables.push(Variable {
            name: name.to_string(),
            value: value.to_string(),
        });
    }
}

#[no_mangle]
pub fn main() {
    let commands = Command::vec();
    let mut variables: Vec<Variable> = vec![];
    let mut modes: Vec<Mode> = vec![];

    for arg in env::args().skip(1) {
        let mut command_list = String::new();
        if let Some(mut file) = File::open(arg) {
            file.read_to_string(&mut command_list);
        }

        for command in command_list.split('\n') {
            on_command(&command, &commands, &mut variables, &mut modes);
        }
    }

    println!("Type help for a command list");
    loop {
        for mode in modes.iter().rev() {
            if mode.value {
                print!("+ ");
            } else {
                print!("- ");
            }
        }

        let cwd =  match env::current_dir() {
            Ok(path) => format!("{}", &path),
            Err(_) => "?".to_string()
        };

        print!("user@redox:{}# ", cwd);

        if let Some(command_original) = readln!() {
            let command = command_original.trim();
            if command == "exit" {
                break;
            } else if !command.is_empty() {
                on_command(&command, &commands, &mut variables, &mut modes);
            }
        } else {
            break;
        }
    }
}<|MERGE_RESOLUTION|>--- conflicted
+++ resolved
@@ -37,31 +37,19 @@
 pub struct Command {
     pub name: &'static str,
     pub help: &'static str,
-<<<<<<< HEAD
     pub main: Box<Fn(&Vec<String>, &mut Vec<Variable>, &mut Vec<Mode>)>,
-=======
-    pub main: Box<Fn(&Vec<String>, &mut Vec<Variable>)>,
->>>>>>> a6073224
 }
 
 impl Command {
     /// Return the vector of the commands
     // TODO: Use a more efficient collection instead
     pub fn vec() -> Vec<Self> {
-<<<<<<< HEAD
         let mut commands: Vec<Self> = Vec::new();
-=======
-        let mut commands: Vec<Self> = vec![];
->>>>>>> a6073224
 
         commands.push(Command {
             name: "cat",
             help: "To display a file in the output\n    cat <your_file>",
-<<<<<<< HEAD
-            main: Box::new(|args: &Vec<String>, _: &mut Vec<Variable>, _: &mut Vec<Mode>| {
-=======
-            main: Box::new(|args: &Vec<String>, _: &mut Vec<Variable>| {
->>>>>>> a6073224
+            main: Box::new(|args: &Vec<String>, _: &mut Vec<Variable>, _: &mut Vec<Mode>| {
                 let path = args.get(1).map_or(String::new(), |arg| arg.clone());
 
                 if let Some(mut file) = File::open(&path) {
@@ -79,11 +67,7 @@
         commands.push(Command {
             name: "cd",
             help: "To change the current directory\n    cd <your_destination>",
-<<<<<<< HEAD
-            main: Box::new(|args: &Vec<String>, _: &mut Vec<Variable>, _: &mut Vec<Mode>| {
-=======
-            main: Box::new(|args: &Vec<String>, _: &mut Vec<Variable>| {
->>>>>>> a6073224
+            main: Box::new(|args: &Vec<String>, _: &mut Vec<Variable>, _: &mut Vec<Mode>| {
                 match args.get(1) {
                     Some(path) => {
                         if env::set_current_dir(&path).is_err() {
@@ -98,11 +82,7 @@
         commands.push(Command {
             name: "echo",
             help: "To display some text in the output\n    echo Hello world!",
-<<<<<<< HEAD
-            main: Box::new(|args: &Vec<String>, _: &mut Vec<Variable>, _: &mut Vec<Mode>| {
-=======
-            main: Box::new(|args: &Vec<String>, _: &mut Vec<Variable>| {
->>>>>>> a6073224
+            main: Box::new(|args: &Vec<String>, _: &mut Vec<Variable>, _: &mut Vec<Mode>| {
                 let echo = args.iter()
                                .skip(1)
                                .fold(String::new(), |string, arg| string + " " + arg);
@@ -113,21 +93,13 @@
         commands.push(Command {
             name: "else",
             help: "",
-<<<<<<< HEAD
             main: Box::new(|_: &Vec<String>, _: &mut Vec<Variable>, _: &mut Vec<Mode>| {}),
-=======
-            main: Box::new(|_: &Vec<String>, _: &mut Vec<Variable>| {}),
->>>>>>> a6073224
         });
 
         commands.push(Command {
             name: "exec",
             help: "To execute a binary in the output\n    exec <my_binary>",
-<<<<<<< HEAD
-            main: Box::new(|args: &Vec<String>, _: &mut Vec<Variable>, _: &mut Vec<Mode>| {
-=======
-            main: Box::new(|args: &Vec<String>, _: &mut Vec<Variable>| {
->>>>>>> a6073224
+            main: Box::new(|args: &Vec<String>, _: &mut Vec<Variable>, _: &mut Vec<Mode>| {
                 if let Some(path) = args.get(1) {
                     let mut command = process::Command::new(path);
                     for i in 2 .. args.len() {
@@ -156,31 +128,19 @@
         commands.push(Command {
             name: "exit",
             help: "To exit the curent session",
-<<<<<<< HEAD
             main: Box::new(|_: &Vec<String>, _: &mut Vec<Variable>, _: &mut Vec<Mode>| {}),
-=======
-            main: Box::new(|_: &Vec<String>, _: &mut Vec<Variable>| {}),
->>>>>>> a6073224
         });
 
         commands.push(Command {
             name: "fi",
             help: "",
-<<<<<<< HEAD
             main: Box::new(|_: &Vec<String>, _: &mut Vec<Variable>, _: &mut Vec<Mode>| {}),
-=======
-            main: Box::new(|_: &Vec<String>, _: &mut Vec<Variable>| {}),
->>>>>>> a6073224
         });
 
         commands.push(Command {
             name: "free",
             help: "Show memory information\n    free",
-<<<<<<< HEAD
             main: Box::new(|_: &Vec<String>, _: &mut Vec<Variable>, _: &mut Vec<Mode>| {
-=======
-            main: Box::new(|_: &Vec<String>, _: &mut Vec<Variable>| {
->>>>>>> a6073224
                 if let Some(mut file) = File::open("memory:") {
                     let mut string = String::new();
                     match file.read_to_string(&mut string) {
@@ -196,21 +156,13 @@
         commands.push(Command {
             name: "if",
             help: "",
-<<<<<<< HEAD
             main: Box::new(|_: &Vec<String>, _: &mut Vec<Variable>, _: &mut Vec<Mode>| {}),
-=======
-            main: Box::new(|_: &Vec<String>, _: &mut Vec<Variable>| {}),
->>>>>>> a6073224
         });
 
         commands.push(Command {
             name: "ls",
             help: "To list the content of the current directory\n    ls",
-<<<<<<< HEAD
-            main: Box::new(|args: &Vec<String>, _: &mut Vec<Variable>, _: &mut Vec<Mode>| {
-=======
-            main: Box::new(|args: &Vec<String>, _: &mut Vec<Variable>| {
->>>>>>> a6073224
+            main: Box::new(|args: &Vec<String>, _: &mut Vec<Variable>, _: &mut Vec<Mode>| {
                 let path = args.get(1).map_or(String::new(), |arg| arg.clone());
 
                 if let Some(dir) = fs::read_dir(&path) {
@@ -226,11 +178,7 @@
         commands.push(Command {
             name: "mkdir",
             help: "To create a directory in the current directory\n    mkdir <my_new_directory>",
-<<<<<<< HEAD
-            main: Box::new(|args: &Vec<String>, _: &mut Vec<Variable>, _: &mut Vec<Mode>| {
-=======
-            main: Box::new(|args: &Vec<String>, _: &mut Vec<Variable>| {
->>>>>>> a6073224
+            main: Box::new(|args: &Vec<String>, _: &mut Vec<Variable>, _: &mut Vec<Mode>| {
                 match args.get(1) {
                     Some(dir_name) => if DirEntry::create(dir_name).is_none() {
                         println!("Failed to create {}", dir_name);
@@ -243,11 +191,7 @@
         commands.push(Command {
             name: "ps",
             help: "Show process list\n    ps",
-<<<<<<< HEAD
             main: Box::new(|_: &Vec<String>, _: &mut Vec<Variable>, _: &mut Vec<Mode>| {
-=======
-            main: Box::new(|_: &Vec<String>, _: &mut Vec<Variable>| {
->>>>>>> a6073224
                 if let Some(mut file) = File::open("context:") {
                     let mut string = String::new();
                     match file.read_to_string(&mut string) {
@@ -263,11 +207,7 @@
         commands.push(Command {
             name: "pwd",
             help: "To output the path of the current directory\n    pwd",
-<<<<<<< HEAD
             main: Box::new(|_: &Vec<String>, _: &mut Vec<Variable>, _: &mut Vec<Mode>| {
-=======
-            main: Box::new(|_: &Vec<String>, _: &mut Vec<Variable>| {
->>>>>>> a6073224
                 if let Some(file) = File::open("") {
                     if let Some(path) = file.path() {
                         println!("{}", path);
@@ -283,11 +223,7 @@
         commands.push(Command {
             name: "read",
             help: "To read some variables\n    read <my_variable>",
-<<<<<<< HEAD
             main: Box::new(|args: &Vec<String>, variables: &mut Vec<Variable>, _: &mut Vec<Mode>| {
-=======
-            main: Box::new(|args: &Vec<String>, variables: &mut Vec<Variable>| {
->>>>>>> a6073224
                 for i in 1..args.len() {
                     if let Some(arg_original) = args.get(i) {
                         let arg = arg_original.trim();
@@ -304,11 +240,7 @@
         commands.push(Command {
             name: "rm",
             help: "To remove a file, in the current directory\n    rm <my_file>",
-<<<<<<< HEAD
-            main: Box::new(|args: &Vec<String>, _: &mut Vec<Variable>, _: &mut Vec<Mode>| {
-=======
-            main: Box::new(|args: &Vec<String>, _: &mut Vec<Variable>| {
->>>>>>> a6073224
+            main: Box::new(|args: &Vec<String>, _: &mut Vec<Variable>, _: &mut Vec<Mode>| {
                 match args.get(1) {
                     Some(file_name) => if fs::remove_file(file_name).is_err() {
                         println!("Failed to remove: {}", file_name);
@@ -321,11 +253,7 @@
         commands.push(Command {
             name: "sleep",
             help: "Make a sleep in the current session\n    sleep <number_of_seconds>",
-<<<<<<< HEAD
-            main: Box::new(|args: &Vec<String>, _: &mut Vec<Variable>, _: &mut Vec<Mode>| {
-=======
-            main: Box::new(|args: &Vec<String>, _: &mut Vec<Variable>| {
->>>>>>> a6073224
+            main: Box::new(|args: &Vec<String>, _: &mut Vec<Variable>, _: &mut Vec<Mode>| {
                 let secs = args.get(1).map_or(0, |arg| arg.to_num() as i64);
                 let nanos = args.get(2).map_or(0, |arg| arg.to_num() as i32);
                 println!("Sleep: {} {}", secs, nanos);
@@ -338,11 +266,7 @@
         commands.push(Command {
             name: "send",
             help: "To send data, via an URL\n    send <url> <data>",
-<<<<<<< HEAD
-            main: Box::new(|args: &Vec<String>, _: &mut Vec<Variable>, _: &mut Vec<Mode>| {
-=======
-            main: Box::new(|args: &Vec<String>, _: &mut Vec<Variable>| {
->>>>>>> a6073224
+            main: Box::new(|args: &Vec<String>, _: &mut Vec<Variable>, _: &mut Vec<Mode>| {
                 if args.len() < 3 {
                     println!("Error: incorrect arguments");
                     println!("Usage: send <url> <data>");
@@ -379,11 +303,7 @@
         commands.push(Command {
             name: "touch",
             help: "To create a file, in the current directory\n    touch <my_file>",
-<<<<<<< HEAD
-            main: Box::new(|args: &Vec<String>, _: &mut Vec<Variable>, _: &mut Vec<Mode>| {
-=======
-            main: Box::new(|args: &Vec<String>, _: &mut Vec<Variable>| {
->>>>>>> a6073224
+            main: Box::new(|args: &Vec<String>, _: &mut Vec<Variable>, _: &mut Vec<Mode>| {
                 match args.get(1) {
                     Some(file_name) => if File::create(file_name).is_none() {
                         println!("Failed to create: {}", file_name);
@@ -396,11 +316,7 @@
         commands.push(Command {
             name: "url_hex",
             help: "",
-<<<<<<< HEAD
-            main: Box::new(|args: &Vec<String>, _: &mut Vec<Variable>, _: &mut Vec<Mode>| {
-=======
-            main: Box::new(|args: &Vec<String>, _: &mut Vec<Variable>| {
->>>>>>> a6073224
+            main: Box::new(|args: &Vec<String>, _: &mut Vec<Variable>, _: &mut Vec<Mode>| {
                 let path = args.get(1).map_or(String::new(), |arg| arg.clone());
 
                 if let Some(mut file) = File::open(&path) {
@@ -423,11 +339,7 @@
             name: "wget",
             help: "To make some requests at a given host, using TCP protocol\n    wget <host> \
                    <request>",
-<<<<<<< HEAD
-            main: Box::new(|args: &Vec<String>, _: &mut Vec<Variable>, _: &mut Vec<Mode>| {
-=======
-            main: Box::new(|args: &Vec<String>, _: &mut Vec<Variable>| {
->>>>>>> a6073224
+            main: Box::new(|args: &Vec<String>, _: &mut Vec<Variable>, _: &mut Vec<Mode>| {
                 if let Some(host) = args.get(1) {
                     if let Some(req) = args.get(2) {
                         if let Some(mut con) = File::open(&("tcp://".to_string() + host)) {
@@ -459,11 +371,7 @@
         commands.push(Command {
             name: "man",
             help: "Display a little helper for a given command\n    man ls",
-<<<<<<< HEAD
             main: Box::new(move |args: &Vec<String>, _: &mut Vec<Variable>, _: &mut Vec<Mode>| {
-=======
-            main: Box::new(move |args: &Vec<String>, _: &mut Vec<Variable>| {
->>>>>>> a6073224
                 if let Some(command) = args.get(1) {
                     if command_helper.contains_key(command) {
                         match command_helper.get(command) {
@@ -484,11 +392,7 @@
         commands.push(Command {
             name: "help",
             help: "Print available commands",
-<<<<<<< HEAD
             main: Box::new(move |_: &Vec<String>, _: &mut Vec<Variable>, _: &mut Vec<Mode>| {
-=======
-            main: Box::new(move |_: &Vec<String>, _: &mut Vec<Variable>| {
->>>>>>> a6073224
                 println!("Commands:{}", command_list);
             }),
         });
@@ -508,15 +412,9 @@
 }
 
 fn on_command(command_string: &str,
-<<<<<<< HEAD
-                  commands: &Vec<Command>,
-                  variables: &mut Vec<Variable>,
-                  modes: &mut Vec<Mode>) {
-=======
               commands: &Vec<Command>,
               variables: &mut Vec<Variable>,
               modes: &mut Vec<Mode>) {
->>>>>>> a6073224
     // Comment
     if command_string.starts_with('#') {
         return;
@@ -634,11 +532,7 @@
         // Commands
         for command in commands.iter() {
             if &command.name == cmd {
-<<<<<<< HEAD
                 (*command.main)(&args, variables, modes);
-=======
-                (*command.main)(&args, variables);
->>>>>>> a6073224
                 return;
             }
         }
